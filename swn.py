--- conflicted
+++ resolved
@@ -1738,22 +1738,14 @@
                 for reach in self.reach_data[rsel].iloc[[0, -1]].itertuples():
                     if reach.strtop - reach.strthick < reach.bot + buffer:
                         # drop bottom of layer one to accomodate stream
+                        new_elev = reach.strtop - reach.strthick - buffer
                         print('seg {} reach {} is below layer 1 bottom'
                               .format(seg, reach.ireach))
                         print(
-<<<<<<< HEAD
                             'dropping layer 1 bottom to {} to accomodate '
                             'stream @ i = {}, j = {}'
-                            .format(reach.strtop - reach.strthick - buffer,
-                                    reach.i, reach.j))
-=======
-                            f'    dropping layer 1 bottom to '
-                            f'{reach.strtop - reach.strthick - buffer} '
-                            f'to accomodate stream @ i = '
-                            f'{reach.i}, j = {reach.j}')
->>>>>>> 9a3ba0a1
-                        layerbots[0, reach.i, reach.j] = \
-                            reach.strtop - reach.strthick - buffer
+                            .format(new_elev, reach.i, reach.j))
+                        layerbots[0, reach.i, reach.j] = new_elev
                 # apparent optimised incision based
                 # on the incision gradient for the segment
                 self.reach_data.loc[rsel, 'strtop_incopt'] = \
@@ -1791,17 +1783,10 @@
                     if reach.strtop_incopt < strtop_min2bot:
                         # strtop would give too shallow a slope to
                         # the bottom reach (not moving bottom reach)
-<<<<<<< HEAD
                         print('seg {} reach {}, incopt is \\/ below minimum '
                               'slope from bottom reach elevation'
                               .format(seg, reach.ireach))
-                        print('setting elevation to minslope from bottom')
-=======
-                        print(f'seg {seg} reach {reach.ireach}, '
-                              f'incopt is \\/ below minimum slope '
-                              f'from bottom reach elevation')
                         print('    setting elevation to minslope from bottom')
->>>>>>> 9a3ba0a1
                         # set to minimum slope from outreach
                         self.reach_data.at[
                             reach.Index, 'strtop'] = strtop_min2bot
@@ -1810,15 +1795,10 @@
                     elif reach.strtop_incopt > strtop_withminslope:
                         # strtop would be above upstream or give
                         # too shallow a slope from upstream
-<<<<<<< HEAD
                         print('seg {} reach {}, incopt /\\ above upstream'
                               .format(seg, reach.ireach))
-                        print('setting elevation to minslope from upstream')
-=======
-                        print(f'seg {seg} reach {reach.ireach}, '
-                              f'incopt /\\ above upstream')
-                        print('    setting elevation to minslope from upstream')
->>>>>>> 9a3ba0a1
+                        print('    setting elevation to minslope from '
+                              'upstream')
                         # set to minimum slope from upstream reach
                         self.reach_data.at[
                             reach.Index, 'strtop'] = strtop_withminslope
@@ -1852,15 +1832,9 @@
                             else:
                                 # otherwise we can move reach so that it
                                 # fits into layer 1
-<<<<<<< HEAD
                                 new_elev = reach.bot + reach.strthick + buffer
-                                print('setting elevation to {}, above layer '
-                                      '1 bottom'.format(new_elev))
-=======
-                                print(f'    setting elevation to '
-                                      f'{reach.bot + reach.strthick + buffer}'
-                                      f', above layer 1 bottom')
->>>>>>> 9a3ba0a1
+                                print('    setting elevation to {}, above '
+                                      'layer 1 bottom'.format(new_elev))
                                 # set reach top so that it is above layer 1
                                 # bottom with a buffer
                                 # (allowing for bed thickness)
@@ -1880,20 +1854,11 @@
                         # if new strtop is below layer one
                         # drop bottom of layer one to accomodate stream
                         # (top, bed thickness and buffer)
-<<<<<<< HEAD
                         new_elev = upreach_strtop - reach.strthick - buffer
-                        print('dropping layer 1 bottom to {} to accomodate '
-                              'stream @ i = {}, j = {}'
+                        print('    dropping layer 1 bottom to {} to accomodate'
+                              ' stream @ i = {}, j = {}'
                               .format(new_elev, reach.i, reach.j))
                         layerbots[0, reach.i, reach.j] = new_elev
-=======
-                        print(f'    dropping layer 1 bottom to '
-                              f'{upreach_strtop - reach.strthick - buffer} '
-                              f'to accomodate stream @ i = '
-                              f'{reach.i}, j = {reach.j}')
-                        layerbots[0, reach.i, reach.j] = \
-                            upreach_strtop - reach.strthick - buffer
->>>>>>> 9a3ba0a1
                     upreach_cmid = reach.cmids
                     # upreach_slope=reach.slope
             else:
@@ -1906,26 +1871,13 @@
                         # strtop is below layer one
                         # drop bottom of layer one to accomodate stream
                         # (top, bed thickness and buffer)
-<<<<<<< HEAD
                         new_elev = reach.strtop - reach.strthick - buffer
                         print('seg {} reach {} is below layer 1 bottom'
                               .format(seg, reach.ireach))
-                        print('dropping layer 1 bottom to {} to accomodate '
-                              'stream @ i = {}, j = {}'
+                        print('    dropping layer 1 bottom to {} to accomodate'
+                              ' stream @ i = {}, j = {}'
                               .format(new_elev, reach.i, reach.j))
                         layerbots[0, reach.i, reach.j] = new_elev
-            print('')  # printout spacer
-=======
-                        print(f'seg {seg} reach {reach.ireach} '
-                              f'is below layer 1 bottom')
-                        print(f'    dropping layer 1 bottom to '
-                              f'{reach.strtop - reach.strthick - buffer} '
-                              f'to accomodate stream @ i = '
-                              f'{reach.i}, j = {reach.j}')
-                        layerbots[0, reach.i, reach.j] = \
-                            reach.strtop - reach.strthick - buffer
-            # print('')  # printout spacer
->>>>>>> 9a3ba0a1
         if fix_dis:
             # fix dis for incised reaches
             for lay in range(self.model.dis.nlay - 1):
@@ -2025,7 +1977,7 @@
             import cartopy.crs as ccrs
             try:
                 self.mprj = ccrs.epsg(2193)  # TODO - flexi
-            except:
+            except Exception:
                 print("error getting model projection")
                 exit()
             # empty figure container cartopy geoaxes
