# -*- coding: utf-8 -*-
"""Interface for flopy's implementation for MODFLOW."""

import geopandas
import numpy as np
import pandas as pd
from itertools import combinations
from shapely import wkt
from shapely.geometry import LineString, Point, Polygon, box
from shapely.ops import linemerge
from textwrap import dedent

try:
    import matplotlib
except ImportError:
    matplotlib = False

from swn.base import SurfaceWaterNetwork
from swn.logger import get_logger
from swn.spatial import get_sindex
from swn.util import abbr_str


class MfSfrNetwork(object):
    """MODFLOW SFR network class.

    Attributes
    ----------
    swn : swn.SurfaceWaterNetwork
        Instance of a SurfaceWaterNetwork
    model : flopy.modflow.mf.Modflow
        Instance of a flopy MODFLOW model
    segments : geopandas.GeoDataFrame
        Copied from swn.segments, but with additional columns added
    diversions :  geopandas.GeoDataFrame, pd.DataFrame or None
        Copied from swn.diversions, if set/defined.
    reaches : geopandas.GeoDataFrame
        Similar to structure in model.sfr.reach_data with index 'reachID',
        ordered and starting from 1. Contains geometry and other columns
        not used by flopy. Use get_reach_data() for use with flopy.
    segment_data : pandas.DataFrame
        Simialr to structure in model.sfr.segment_data, but for one stress
        period. Transient data (where applicable) will show summary statistics.
        The index is 'nseg', ordered and starting from 1. An additional column
        'segnum' is used to identify segments, and if defined,
        abstraction/diversion identifiers, where iupseg != 0.
    logger : logging.Logger
        Logger to show messages.

    """

    def __init__(self, swn, model, ibound_action='freeze',
                 reach_include_fraction=0.2, min_slope=1./1000,
                 hyd_cond1=1., hyd_cond_out=None,
                 thickness1=1., thickness_out=None,
                 width1=10., width_out=None, roughch=0.024,
                 abstraction={}, inflow={},
                 flow={}, runoff={}, etsw={}, pptsw={},
                 logger=None):
        """Create a MODFLOW SFR structure from a surface water network.

        Parameters
        ----------
        swn : swn.SurfaceWaterNetwork
            Instance of a SurfaceWaterNetwork.
        model : flopy.modflow.mf.Modflow
            Instance of a flopy MODFLOW model with DIS and BAS6 packages.
        ibound_action : str, optional
            Action to handle IBOUND:
                - ``freeze`` : Freeze IBOUND, but clip streams to fit bounds.
                - ``modify`` : Modify IBOUND to fit streams, where possible.
        reach_include_fraction : float or pandas.Series, optional
            Fraction of cell size used as a threshold distance to determine if
            reaches outside the active grid should be included to a cell.
            Based on the furthest distance of the line and cell geometries.
            Default 0.2 (e.g. for a 100 m grid cell, this is 20 m).
        min_slope : float or pandas.Series, optional
            Minimum downwards slope imposed on segments. If float, then this is
            a global value, otherwise it is per-segment with a Series.
            Default 1./1000 (or 0.001).
        hyd_cond1 : float or pandas.Series, optional
            Hydraulic conductivity of the streambed, as a global or per top of
            each segment. Used for either STRHC1 or HCOND1/HCOND2 outputs.
            Default 1.
        hyd_cond_out : None, float or pandas.Series, optional
            Similar to thickness1, but for the hydraulic conductivity of each
            segment outlet. If None (default), the same hyd_cond1 value for the
            top of the outlet segment is used for the bottom.
        thickness1 : float or pandas.Series, optional
            Thickness of the streambed, as a global or per top of each segment.
            Used for either STRTHICK or THICKM1/THICKM2 outputs. Default 1.
        thickness_out : None, float or pandas.Series, optional
            Similar to thickness1, but for the bottom of each segment outlet.
            If None (default), the same thickness1 value for the top of the
            outlet segment is used for the bottom.
        width1 : float or pandas.Series, optional
            Channel width, as a global or per top of each segment. Used for
            WIDTH1/WIDTH2 outputs. Default 10.
        width_out : None, float or pandas.Series, optional
            Similar to width1, but for the bottom of each segment outlet.
            If None (default), the same width1 value for the top of the
            outlet segment is used for the bottom.
        roughch : float or pandas.Series, optional
            Manning's roughness coefficient for the channel. If float, then
            this is a global value, otherwise it is per-segment with a Series.
            Default 0.024.
        abstraction : dict or pandas.DataFrame, optional
            See generate_segment_data for details.
            Default is {} (no abstraction from diversions).
        inflow : dict or pandas.DataFrame, optional
            See generate_segment_data for details.
            Default is {} (no outside inflow added to flow term).
        flow : dict or pandas.DataFrame, optional
            See generate_segment_data. Default is {} (zero).
        runoff : dict or pandas.DataFrame, optional
            See generate_segment_data. Default is {} (zero).
        etsw : dict or pandas.DataFrame, optional
            See generate_segment_data. Default is {} (zero).
        pptsw : dict or pandas.DataFrame, optional
            See generate_segment_data. Default is {} (zero).
        logger : logging.Logger, optional
            Logger to show messages.

        """
        if logger is None:
            logger = get_logger(self.__class__.__name__)
        self.logger = logger
        try:
            import flopy
        except ImportError:
            raise ImportError('this class requires flopy')
        if not isinstance(swn, SurfaceWaterNetwork):
            raise ValueError('swn must be a SurfaceWaterNetwork object')
        elif not isinstance(model, flopy.modflow.mf.Modflow):
            raise ValueError('model must be a flopy.modflow.mf.Modflow object')
        elif ibound_action not in ('freeze', 'modify'):
            raise ValueError('ibound_action must be one of freeze or modify')
        elif not model.has_package('DIS'):
            raise ValueError('DIS package required')
        elif not model.has_package('BAS6'):
            raise ValueError('BAS6 package required')
        self.logger.debug('building model grid cell geometries')
        self.swn = swn
        self.model = model
        self.segments = swn.segments.copy()
        # Make sure model CRS and segments CRS are the same (if defined)
        crs = None
        segments_crs = getattr(self.segments.geometry, 'crs', None)
        modelgrid_crs = None
        modelgrid = model.modelgrid
        if modelgrid.proj4 is not None:
            from fiona import crs as fiona_crs
            modelgrid_crs = fiona_crs.from_string(modelgrid.proj4)
        if (segments_crs is not None and modelgrid_crs is not None and
                segments_crs != modelgrid_crs):
            self.logger.warning(
                'CRS for segments and modelgrid are different: {0} vs. {1}'
                .format(segments_crs, modelgrid_crs))
        crs = segments_crs or modelgrid_crs
        # Make sure their extents overlap
        minx, maxx, miny, maxy = modelgrid.extent
        model_bbox = box(minx, miny, maxx, maxy)
        rstats = self.segments.bounds.describe()
        segments_bbox = box(
                rstats.loc['min', 'minx'], rstats.loc['min', 'miny'],
                rstats.loc['max', 'maxx'], rstats.loc['max', 'maxy'])
        if model_bbox.disjoint(segments_bbox):
            raise ValueError('modelgrid extent does not cover segments extent')
        # More careful check of overlap of lines with grid polygons
        dis = model.dis
        cols, rows = np.meshgrid(np.arange(dis.ncol), np.arange(dis.nrow))
        ibound = model.bas6.ibound[0].array.copy()
        ibound_modified = 0
        grid_df = pd.DataFrame({'row': rows.flatten(), 'col': cols.flatten()})
        grid_df.set_index(['row', 'col'], inplace=True)
        grid_df['ibound'] = ibound.flatten()
        if ibound_action == 'freeze' and (ibound == 0).any():
            # Remove any inactive grid cells from analysis
            grid_df = grid_df.loc[grid_df['ibound'] != 0]
        # Determine grid cell size
        col_size = np.median(dis.delr.array)
        if dis.delr.array.min() != dis.delr.array.max():
            self.logger.warning(
                'assuming constant column spacing %s', col_size)
        row_size = np.median(dis.delc.array)
        if dis.delc.array.min() != dis.delc.array.max():
            self.logger.warning(
                'assuming constant row spacing %s', row_size)
        cell_size = (row_size + col_size) / 2.0
        # Note: modelgrid.get_cell_vertices(row, col) is slow!
        xv = modelgrid.xvertices
        yv = modelgrid.yvertices
        r, c = [np.array(s[1])
                for s in grid_df.reset_index()[['row', 'col']].iteritems()]
        cell_verts = zip(
            zip(xv[r, c], yv[r, c]),
            zip(xv[r, c + 1], yv[r, c + 1]),
            zip(xv[r + 1, c + 1], yv[r + 1, c + 1]),
            zip(xv[r + 1, c], yv[r + 1, c])
        )
        self.grid_cells = grid_cells = geopandas.GeoDataFrame(
            grid_df, geometry=[Polygon(r) for r in cell_verts], crs=crs)
        self.logger.debug('evaluating reach data on model grid')
        grid_sindex = get_sindex(grid_cells)
        reach_include = swn._segment_series(reach_include_fraction) * cell_size
        # Make an empty DataFrame for reaches
        self.reaches = pd.DataFrame(columns=['geometry'])
        self.reaches.insert(1, column='row', value=pd.Series(dtype=int))
        self.reaches.insert(2, column='col', value=pd.Series(dtype=int))
        empty_reach_df = self.reaches.copy()  # take this before more added
        self.reaches.insert(1, column='segnum',
                            value=pd.Series(dtype=self.segments.index.dtype))
        self.reaches.insert(2, column='dist', value=pd.Series(dtype=float))
        empty_reach_df.insert(3, column='length', value=pd.Series(dtype=float))
        empty_reach_df.insert(4, column='moved', value=pd.Series(dtype=bool))

        # recusive helper function
        def append_reach_df(df, row, col, reach_geom, moved=False):
            if reach_geom.geom_type == 'LineString':
                df.loc[len(df.index)] = {
                    'geometry': reach_geom,
                    'row': row,
                    'col': col,
                    'length': reach_geom.length,
                    'moved': moved,
                }
            elif reach_geom.geom_type.startswith('Multi'):
                for sub_reach_geom in reach_geom.geoms:  # recurse
                    append_reach_df(df, row, col, sub_reach_geom, moved)
            else:
                raise NotImplementedError(reach_geom.geom_type)

        # helper function that returns early, if necessary
        def assign_short_reach(reach_df, idx, segnum):
            reach = reach_df.loc[idx]
            reach_geom = reach['geometry']
            threshold = reach_include[segnum]
            if reach_geom.length > threshold:
                return
            cell_lengths = reach_df.groupby(['row', 'col'])['length'].sum()
            this_row_col = reach['row'], reach['col']
            this_cell_length = cell_lengths[this_row_col]
            if this_cell_length > threshold:
                return
            grid_geom = grid_cells.at[(reach['row'], reach['col']), 'geometry']
            # determine if it is crossing the grid once or twice
            grid_points = reach_geom.intersection(grid_geom.exterior)
            split_short = (
                grid_points.geom_type == 'Point' or
                (grid_points.geom_type == 'MultiPoint' and
                 len(grid_points) == 2))
            if not split_short:
                return
            matches = []
            # sequence scan on reach_df
            for oidx, orch in reach_df.iterrows():
                if oidx == idx or orch['moved']:
                    continue
                other_row_col = orch['row'], orch['col']
                other_cell_length = cell_lengths[other_row_col]
                if (orch['geometry'].distance(reach_geom) < 1e-6 and
                        this_cell_length < other_cell_length):
                    matches.append((oidx, orch['geometry']))
            if len(matches) == 0:
                # don't merge, e.g. reach does not connect to adjacent cell
                pass
            elif len(matches) == 1:
                # short segment is in one other cell only
                # update new row and col values, keep geometry as it is
                row_col1 = tuple(reach_df.loc[matches[0][0], ['row', 'col']])
                reach_df.loc[idx, ['row', 'col', 'moved']] = row_col1 + (True,)
                # self.logger.debug(
                #    'moved short segment of %s from %s to %s',
                #    segnum, this_row_col, row_col1)
            elif len(matches) == 2:
                assert grid_points.geom_type == 'MultiPoint', grid_points.wkt
                if len(grid_points) != 2:
                    self.logger.critical(
                        'expected 2 points, found %s', len(grid_points))
                # Build a tiny DataFrame of coordinates for this reach
                reach_c = pd.DataFrame({
                    'pt': [Point(c) for c in reach_geom.coords[:]]
                })
                if len(reach_c) == 2:
                    # If this is a simple line with two coords, split it
                    reach_c.index = [0, 2]
                    reach_c.loc[1] = {
                        'pt': reach_geom.interpolate(0.5, normalized=True)}
                    reach_c.sort_index(inplace=True)
                    reach_geom = LineString(list(reach_c['pt']))  # rebuild
                # first match assumed to be touching the start of the line
                if reach_c.at[0, 'pt'].distance(matches[1][1]) < 1e-6:
                    matches.reverse()
                reach_c['d1'] = reach_c['pt'].apply(
                                lambda p: p.distance(matches[0][1]))
                reach_c['d2'] = reach_c['pt'].apply(
                                lambda p: p.distance(matches[1][1]))
                reach_c['dm'] = reach_c[['d1', 'd2']].min(1)
                # try a simple split where distances switch
                ds = reach_c['d1'] < reach_c['d2']
                cidx = ds[ds].index[-1]
                # ensure it's not the index of either end
                if cidx == 0:
                    cidx = 1
                elif cidx == len(reach_c) - 1:
                    cidx = len(reach_c) - 2
                row1, col1 = list(reach_df.loc[matches[0][0], ['row', 'col']])
                reach_geom1 = LineString(reach_geom.coords[:(cidx + 1)])
                row2, col2 = list(reach_df.loc[matches[1][0], ['row', 'col']])
                reach_geom2 = LineString(reach_geom.coords[cidx:])
                # update the first, append the second
                reach_df.loc[idx, ['row', 'col', 'length', 'moved']] = \
                    (row1, col1, reach_geom1.length, True)
                reach_df.at[idx, 'geometry'] = reach_geom1
                append_reach_df(reach_df, row2, col2, reach_geom2, moved=True)
                # self.logger.debug(
                #   'split and moved short segment of %s from %s to %s and %s',
                #   segnum, this_row_col, (row1, col1), (row2, col2))
            else:
                self.logger.critical('unhandled assign_short_reach case with '
                                     '%d matches: %s\n%s\n%s', len(matches),
                                     matches, reach, grid_points.wkt)

        def assign_remaining_reach(reach_df, segnum, rem):
            if rem.geom_type == 'LineString':
                threshold = cell_size * 2.0
                if rem.length > threshold:
                    self.logger.debug(
                        'remaining line segment from %s too long to merge '
                        '(%.1f > %.1f)', segnum, rem.length, threshold)
                    return
                # search full grid for other cells that could match
                if grid_sindex:
                    bbox_match = sorted(grid_sindex.intersection(rem.bounds))
                    sub = grid_cells.geometry.iloc[bbox_match]
                else:  # slow scan of all cells
                    sub = grid_cells.geometry
                assert len(sub) > 0, len(sub)
                matches = []
                for (row, col), grid_geom in sub.iteritems():
                    if grid_geom.touches(rem):
                        matches.append((row, col, grid_geom))
                if len(matches) == 0:
                    return
                threshold = reach_include[segnum]
                # Build a tiny DataFrame for just the remaining coordinates
                rem_c = pd.DataFrame({
                    'pt': [Point(c) for c in rem.coords[:]]
                })
                if len(matches) == 1:  # merge it with adjacent cell
                    row, col, grid_geom = matches[0]
                    mdist = rem_c['pt'].apply(
                                    lambda p: grid_geom.distance(p)).max()
                    if mdist > threshold:
                        self.logger.debug(
                            'remaining line segment from %s too far away to '
                            'merge (%.1f > %.1f)', segnum, mdist, threshold)
                        return
                    append_reach_df(reach_df, row, col, rem, moved=True)
                elif len(matches) == 2:  # complex: need to split it
                    if len(rem_c) == 2:
                        # If this is a simple line with two coords, split it
                        rem_c.index = [0, 2]
                        rem_c.loc[1] = {
                            'pt': rem.interpolate(0.5, normalized=True)}
                        rem_c.sort_index(inplace=True)
                        rem = LineString(list(rem_c['pt']))  # rebuild
                    # first match assumed to be touching the start of the line
                    if rem_c.at[0, 'pt'].touches(matches[1][2]):
                        matches.reverse()
                    rem_c['d1'] = rem_c['pt'].apply(
                                    lambda p: p.distance(matches[0][2]))
                    rem_c['d2'] = rem_c['pt'].apply(
                                    lambda p: p.distance(matches[1][2]))
                    rem_c['dm'] = rem_c[['d1', 'd2']].min(1)
                    mdist = rem_c['dm'].max()
                    if mdist > threshold:
                        self.logger.debug(
                            'remaining line segment from %s too far away to '
                            'merge (%.1f > %.1f)', segnum, mdist, threshold)
                        return
                    # try a simple split where distances switch
                    ds = rem_c['d1'] < rem_c['d2']
                    cidx = ds[ds].index[-1]
                    # ensure it's not the index of either end
                    if cidx == 0:
                        cidx = 1
                    elif cidx == len(rem_c) - 1:
                        cidx = len(rem_c) - 2
                    row, col = matches[0][0:2]
                    rem1 = LineString(rem.coords[:(cidx + 1)])
                    append_reach_df(reach_df, row, col, rem1, moved=True)
                    row, col = matches[1][0:2]
                    rem2 = LineString(rem.coords[cidx:])
                    append_reach_df(reach_df, row, col, rem2, moved=True)
                else:
                    self.logger.critical(
                        'how does this happen? Segments from %d touching %d '
                        'grid cells', segnum, len(matches))
            elif rem.geom_type.startswith('Multi'):
                for sub_rem_geom in rem.geoms:  # recurse
                    assign_remaining_reach(reach_df, segnum, sub_rem_geom)
            else:
                raise NotImplementedError(rem.geom_type)

        for segnum, line in self.segments.geometry.iteritems():
            remaining_line = line
            if grid_sindex:
                bbox_match = sorted(grid_sindex.intersection(line.bounds))
                if not bbox_match:
                    continue
                sub = grid_cells.geometry.iloc[bbox_match]
            else:  # slow scan of all cells
                sub = grid_cells.geometry
            # Find all intersections between segment and grid cells
            reach_df = empty_reach_df.copy()
            for (row, col), grid_geom in sub.iteritems():
                reach_geom = grid_geom.intersection(line)
                if reach_geom.is_empty or reach_geom.geom_type == 'Point':
                    continue
                remaining_line = remaining_line.difference(grid_geom)
                append_reach_df(reach_df, row, col, reach_geom)
            # Determine if any remaining portions of the line can be used
            if line is not remaining_line and remaining_line.length > 0:
                assign_remaining_reach(reach_df, segnum, remaining_line)
            # Reassign short reaches to two or more adjacent grid cells
            # starting with the shortest reach
            reach_lengths = reach_df['length'].loc[
                reach_df['length'] < reach_include[segnum]]
            for idx in list(reach_lengths.sort_values().index):
                assign_short_reach(reach_df, idx, segnum)
            # Potentially merge a few reaches for each row/col of this segnum
            drop_reach_ids = []
            gb = reach_df.groupby(['row', 'col'])['geometry'].apply(list)
            for (row, col), geoms in gb.copy().iteritems():
                row_col = row, col
                if len(geoms) > 1:
                    geom = linemerge(geoms)
                    if geom.geom_type == 'MultiLineString':
                        # workaround for odd floating point issue
                        geom = linemerge([wkt.loads(g.wkt) for g in geoms])
                    if geom.geom_type == 'LineString':
                        sel = ((reach_df['row'] == row) &
                               (reach_df['col'] == col))
                        drop_reach_ids += list(sel.index[sel])
                        self.logger.debug(
                            'merging %d reaches for segnum %s at %s',
                            sel.sum(), segnum, row_col)
                        append_reach_df(reach_df, row, col, geom)
                    elif any(a.distance(b) < 1e-6
                             for a, b in combinations(geoms, 2)):
                        self.logger.warning(
                            'failed to merge segnum %s at %s: %s',
                            segnum, row_col, geom.wkt)
                    # else: this is probably a meandering MultiLineString
            if drop_reach_ids:
                reach_df.drop(drop_reach_ids, axis=0, inplace=True)
            # TODO: Some reaches match multiple cells if they share a border
            # Add all reaches for this segment
            for _, reach in reach_df.iterrows():
                row, col, reach_geom = reach.loc[['row', 'col', 'geometry']]
                if line.has_z:
                    # intersection(line) does not preserve Z coords,
                    # but line.interpolate(d) works as expected
                    reach_geom = LineString(line.interpolate(
                        line.project(Point(c))) for c in reach_geom.coords)
                # Get a point from the middle of the reach_geom
                reach_mid_pt = reach_geom.interpolate(0.5, normalized=True)
                reach_record = {
                    'geometry': reach_geom,
                    'segnum': segnum,
                    'dist': line.project(reach_mid_pt, normalized=True),
                    'row': row,
                    'col': col,
                }
                self.reaches.loc[len(self.reaches.index)] = reach_record
                if ibound_action == 'modify' and ibound[row, col] == 0:
                    ibound_modified += 1
                    ibound[row, col] = 1

        if ibound_action == 'modify':
            if ibound_modified:
                self.logger.debug(
                    'updating %d cells from IBOUND array for top layer',
                    ibound_modified)
                model.bas6.ibound[0] = ibound
                self.reaches = self.reaches.merge(
                    grid_df[['ibound']],
                    left_on=['row', 'col'], right_index=True)
                self.reaches.rename(
                        columns={'ibound': 'prev_ibound'}, inplace=True)
            else:
                self.reaches['prev_ibound'] = 1

        # Now convert from DataFrame to GeoDataFrame
        self.reaches = geopandas.GeoDataFrame(
                self.reaches, geometry='geometry', crs=crs)

        # Assign segment data
        self.segments['min_slope'] = swn._segment_series(min_slope)
        if (self.segments['min_slope'] < 0.0).any():
            raise ValueError('min_slope must be greater than zero')
        # Column names common to segments and segment_data
        segment_cols = [
            'roughch',
            'hcond1', 'thickm1', 'elevup', 'width1',
            'hcond2', 'thickm2', 'elevdn', 'width2']
        # Tidy any previous attempts
        for col in segment_cols:
            if col in self.segments.columns:
                del self.segments[col]
        # Combine pairs of series for each segment
        more_segment_columns = pd.concat([
            swn._pair_segment_values(hyd_cond1, hyd_cond_out, 'hcond'),
            swn._pair_segment_values(thickness1, thickness_out, 'thickm'),
            swn._pair_segment_values(width1, width_out, name='width')
        ], axis=1, copy=False)
        for name, series in more_segment_columns.iteritems():
            self.segments[name] = series
        self.segments['roughch'] = swn._segment_series(roughch)
        # Mark segments that are not used
        self.segments['in_model'] = True
        outside_model = \
            set(swn.segments.index).difference(self.reaches['segnum'])
        self.segments.loc[list(outside_model), 'in_model'] = False
        # Add information from segments
        self.reaches = self.reaches.merge(
            self.segments[['sequence', 'min_slope']], 'left',
            left_on='segnum', right_index=True)
        self.reaches.sort_values(['sequence', 'dist'], inplace=True)
        # Interpolate segment properties to each reach
        self.reaches['strthick'] = 0.0
        self.reaches['strhc1'] = 0.0
        for segnum, seg in self.segments.iterrows():
            sel = self.reaches['segnum'] == segnum
            if seg['thickm1'] == seg['thickm2']:
                val = seg['thickm1']
            else:  # linear interpolate to mid points
                tk1 = seg['thickm1']
                tk2 = seg['thickm2']
                dtk = tk2 - tk1
                val = dtk * self.reaches.loc[sel, 'dist'] + tk1
            self.reaches.loc[sel, 'strthick'] = val
            if seg['hcond1'] == seg['hcond2']:
                val = seg['hcond1']
            else:  # linear interpolate to mid points in log-10 space
                lhc1 = np.log10(seg['hcond1'])
                lhc2 = np.log10(seg['hcond2'])
                dlhc = lhc2 - lhc1
                val = 10 ** (dlhc * self.reaches.loc[sel, 'dist'] + lhc1)
            self.reaches.loc[sel, 'strhc1'] = val
        del self.reaches['sequence']
        del self.reaches['dist']
        # Use MODFLOW SFR dataset 2 terms ISEG and IREACH, counting from 1
        self.reaches['iseg'] = 0
        self.reaches['ireach'] = 0
        iseg = ireach = 0
        prev_segnum = None
        for idx, segnum in self.reaches['segnum'].iteritems():
            if segnum != prev_segnum:
                iseg += 1
                ireach = 0
            ireach += 1
            self.reaches.at[idx, 'iseg'] = iseg
            self.reaches.at[idx, 'ireach'] = ireach
            prev_segnum = segnum
        self.reaches.reset_index(inplace=True, drop=True)
        self.reaches.index += 1  # flopy series starts at one
        self.reaches.index.name = 'reachID'
        self.reaches['rchlen'] = self.reaches.geometry.length
        self.reaches['strtop'] = 0.0
        self.reaches['slope'] = 0.0
        if swn.has_z:
            for reachID, item in self.reaches.iterrows():
                geom = item.geometry
                # Get Z from each end
                z0 = geom.coords[0][2]
                z1 = geom.coords[-1][2]
                dz = z0 - z1
                dx = geom.length
                slope = dz / dx
                self.reaches.at[reachID, 'slope'] = slope
                # Get strtop from LineString mid-point Z
                zm = geom.interpolate(0.5, normalized=True).z
                self.reaches.at[reachID, 'strtop'] = zm
        else:
            r = self.reaches['row'].values
            c = self.reaches['col'].values
            # Estimate slope from top and grid spacing
            px, py = np.gradient(dis.top.array, col_size, row_size)
            grid_slope = np.sqrt(px ** 2 + py ** 2)
            self.reaches['slope'] = grid_slope[r, c]
            # Get stream values from top of model
            self.reaches['strtop'] = dis.top.array[r, c]
        # Enforce min_slope
        sel = self.reaches['slope'] < self.reaches['min_slope']
        if sel.any():
            self.logger.warning('enforcing min_slope for %d reaches (%.2f%%)',
                                sel.sum(), 100.0 * sel.sum() / len(sel))
            self.reaches.loc[sel, 'slope'] = self.reaches.loc[sel, 'min_slope']
        if not hasattr(self.reaches.geometry, 'geom_type'):
            # workaround needed for reaches.to_file()
            self.reaches.geometry.geom_type = self.reaches.geom_type
        # Build segment_data for Data Set 6
        self.segment_data = self.reaches[['iseg', 'segnum']]\
            .drop_duplicates().rename(columns={'iseg': 'nseg'})
        # index changes from 'reachID', to 'segnum', to finally 'nseg'
        segnum2nseg_d = self.segment_data.set_index('segnum')['nseg'].to_dict()
        self.segment_data['icalc'] = 1  # assumption for all streams
        self.segment_data['outseg'] = self.segment_data['segnum'].map(
            lambda x: segnum2nseg_d.get(self.segments.loc[x, 'to_segnum'], 0))
        self.segment_data['iupseg'] = 0  # handle diversions next
        self.segment_data['iprior'] = 0
        self.segment_data['flow'] = 0.0
        self.segment_data['runoff'] = 0.0
        self.segment_data['etsw'] = 0.0
        self.segment_data['pptsw'] = 0.0
        # upper elevation from the first and last reachID items from reaches
        self.segment_data['elevup'] = \
            self.reaches.loc[self.segment_data.index, 'strtop']
        self.segment_data['elevdn'] = self.reaches.loc[
            self.reaches.groupby(['iseg']).ireach.idxmax().values,
            'strtop'].values
        self.segment_data.set_index('segnum', drop=False, inplace=True)
        # copy several columns over (except 'elevup' and 'elevdn', for now)
        segment_cols.remove('elevup')
        segment_cols.remove('elevdn')
        self.segment_data[segment_cols] = self.segments[segment_cols]
        # now use nseg as primary index, not reachID or segnum
        self.segment_data.set_index('nseg', inplace=True)
        self.segment_data.sort_index(inplace=True)
        # Add diversions (i.e. SW takes)
        if swn.diversions is not None:
            self.diversions = swn.diversions.copy()
            # Mark diversions that are not used / outside model
            self.diversions['in_model'] = True
            outside_model = []
            # Add columns for ICALC=0
            self.segment_data['depth1'] = 0.0
            self.segment_data['depth2'] = 0.0
            # workaround for coercion issue
            self.segment_data['foo'] = ''
            is_spatial = (
                isinstance(self.diversions, geopandas.GeoDataFrame) and
                'geometry' in self.diversions.columns and
                (~self.diversions.is_empty).all())
            if swn.has_z:
                empty_geom = wkt.loads('linestring z empty')
            else:
                empty_geom = wkt.loads('linestring empty')
            for divid, divn in self.diversions.iterrows():
                if divn.from_segnum not in segnum2nseg_d:
                    # segnum does not exist -- segment is outside model
                    outside_model.append(divid)
                    continue
                iupseg = segnum2nseg_d[divn.from_segnum]
                assert iupseg != 0, iupseg
                nseg = len(self.segment_data) + 1
                rchlen = 1.0  # length required
                thickm = 1.0  # thickness required
                hcond = 0.0  # don't allow GW exchange
                seg_d = dict(self.segment_data.loc[iupseg])
                seg_d.update({  # index is nseg
                    'segnum': divid,
                    'icalc': 0,  # stream depth is specified
                    'outseg': 0,
                    'iupseg': iupseg,
                    'iprior': 0,  # normal behaviour for SW takes
                    'flow': 0.0,  # abstraction assigned later
                    'runoff': 0.0,
                    'etsw': 0.0,
                    'pptsw': 0.0,
                    'roughch': 0.0,  # not used
                    'hcond1': hcond, 'hcond2': hcond,
                    'thickm1': thickm, 'thickm2': thickm,
                    'width1': 0.0, 'width2': 0.0,  # not used
                })
                # Use the last reach as a template to modify for new reach
                reach_d = dict(self.reaches.loc[
                    self.reaches.iseg == iupseg].iloc[-1])
                reach_d.update({
                    'segnum': divid,
                    'iseg': nseg,
                    'ireach': 1,
                    'rchlen': rchlen,
                    'min_slope': 0.0,
                    'slope': 0.0,
                    'strthick': thickm,
                    'strhc1': hcond,
                })
                # Assign one reach at grid cell
                if is_spatial:
                    # Find grid cell nearest to diversion
                    if grid_sindex:
                        bbox_match = sorted(
                            grid_sindex.nearest(divn.geometry.bounds))
                        # more than one nearest can exist! just take one...
                        grid_cell = grid_cells.iloc[bbox_match[0]]
                        if len(bbox_match) > 1:
                            self.logger.warning(
                                '%d grid cells are nearest to diversion %r, '
                                'but only taking the first %s',
                                len(bbox_match), divid, grid_cell)
                    else:  # slow scan of all cells
                        raise NotImplementedError(
                            'expected a grid spatial index')
                    row, col = grid_cell.name
                    strtop = dis.top[row, col]
                    reach_d.update({
                        'geometry': empty_geom,  # divn.geometry,
                        'row': row,
                        'col': col,
                        'strtop': strtop,
                    })
                else:
                    strtop = dis.top[reach_d['row'], reach_d['col']]
                    reach_d['strtop'] = strtop
                    seg_d.update({
                        'geometry': empty_geom,
                        'elevup': strtop,
                        'elevdn': strtop,
                    })
                depth = strtop + thickm
                seg_d.update({'depth1': depth, 'depth2': depth})
                self.reaches.loc[len(self.reaches) + 1] = reach_d
                self.segment_data.loc[nseg] = seg_d
            if outside_model:
                self.diversions.loc[list(outside_model), 'in_model'] = False
                self.logger.debug(
                    'added %d diversions, ignoring %d that did not connect to '
                    'existing segments',
                    self.diversions['in_model'].sum(), len(outside_model))
            else:
                self.logger.debug(
                    'added all %d diversions', len(self.diversions))
            # end of coercion workaround
            self.segment_data.drop('foo', axis=1, inplace=True)
        else:
            self.diversions = None
        # Finally, add/rename a few columns to align with reach_data
        self.reaches.insert(2, column='k', value=0)
        self.reaches.insert(3, column='outreach', value=pd.Series(dtype=int))
        self.reaches.rename(columns={'row': 'i', 'col': 'j'}, inplace=True)
        # Create flopy Sfr2 package
        segment_data = self.set_segment_data(
            abstraction=abstraction, inflow=inflow,
            flow=flow, runoff=runoff, etsw=etsw, pptsw=pptsw, return_dict=True)
        reach_data = self.get_reach_data()
        flopy.modflow.mfsfr2.ModflowSfr2(
            model=model, reach_data=reach_data, segment_data=segment_data)

    def __repr__(self):
        """Return string representation of MfSfrNetwork object."""
        is_diversion = self.segment_data['iupseg'] != 0
        segnum_l = list(self.segment_data.loc[~is_diversion, 'segnum'])
        segments_line = str(len(segnum_l)) + ' from segments'
        if set(segnum_l) != set(self.segments.index):
            segments_line += ' ({:.0%} used)'.format(
                len(segnum_l) / float(len(self.segments)))
        segments_line += ': ' + abbr_str(segnum_l, 4)
        if is_diversion.any() and self.diversions is not None:
            divid_l = list(self.segment_data.loc[is_diversion, 'segnum'])
            diversions_line = str(len(divid_l)) + ' from diversions'
            if set(divid_l) != set(self.diversions.index):
                diversions_line += ' ({:.0%} used)'.format(
                    len(divid_l), len(divid_l) / float(len(self.diversions)))
            diversions_line += abbr_str(divid_l, 4)
        else:
            diversions_line = 'no diversions'
        nper = self.model.dis.nper
        return dedent('''\
            <{}: flopy {} {!r}
              {} in reaches ({}): {}
              {} in segment_data ({}): {}
                {}
                {}
              {} stress period{} with perlen: {} />'''.format(
            self.__class__.__name__, self.model.version, self.model.name,
            len(self.reaches), self.reaches.index.name,
            abbr_str(list(self.reaches.index), 4),
            len(self.segment_data), self.segment_data.index.name,
            abbr_str(list(self.segment_data.index), 4),
            segments_line,
            diversions_line,
            nper, '' if nper == 1 else 's',
            abbr_str(list(self.model.dis.perlen), 4)))

    def plot(self, column='iseg',
             cmap='viridis_r', legend=False):
        """
        Show map of reaches with inflow segments in royalblue.

        Parameters
        ----------
        column : str
            Column from reaches to use with 'cmap'; default 'iseg'.
            See also 'legend' to help interpret values.
        cmap : str
            Matplotlib color map; default 'viridis_r',
        legend : bool
            Show legend for 'column'; default False.

        Returns
        -------
        AxesSubplot

        """
        import matplotlib.pyplot as plt

        fig, ax = plt.subplots()
        ax.set_aspect('equal')

        self.reaches[~self.reaches.is_empty].plot(
            column=column, label='reaches', legend=legend, ax=ax, cmap=cmap)

        self.grid_cells.plot(ax=ax, color='whitesmoke', edgecolor='gainsboro')
        # return ax

        is_diversion = self.segment_data['iupseg'] != 0
        outlet_sel = (self.segment_data['outseg'] == 0) & (~is_diversion)
        outlet_points = self.reaches.loc[self.reaches['iseg'].isin(
            self.segment_data.loc[outlet_sel].index), 'geometry']\
            .apply(lambda g: Point(g.coords[-1]))
        outlet_points.plot(
            ax=ax, label='outlet', marker='o', color='navy')
        if 'inflow_segnums' in self.segment_data.columns:
            inflow_sel = ~self.segment_data['inflow_segnums'].isnull()
            inflow_points = self.reaches.loc[self.reaches['iseg'].isin(
                self.segment_data.loc[inflow_sel].index), 'geometry']\
                .apply(lambda g: Point(g.coords[0]))
            inflow_points.plot(
                ax=ax, label='inflow points', marker='o', color='royalblue')

        return ax

    def get_reach_data(self):
        """Return numpy.recarray for flopy's ModflowSfr2 reach_data.

        Parameters
        ----------
        None

        Returns
        -------
        numpy.recarray

        """
        from flopy.modflow.mfsfr2 import ModflowSfr2
        # Build reach_data for Data Set 2
        reach_data_names = []
        for name in ModflowSfr2.get_default_reach_dtype().names:
            if name in self.reaches.columns:
                reach_data_names.append(name)
        reach_data = pd.DataFrame(self.reaches[reach_data_names])
        return reach_data.to_records(index=True)

    def set_segment_data(self, abstraction={}, inflow={}, flow={}, runoff={},
                         etsw={}, pptsw={}, return_dict=False):
        """
        Set timeseries data in segment_data required for flopy's ModflowSfr2.

        This method does two things:

            1. Updates sfr.segment_data, which is a dict of rec.array
               for each stress period.
            2. Updates summary statistics in segment_data if there are more
               than one stress period, otherwise values are kept for one
               stress period.

        Other stationary data members that are part of segment_data
        (e.g. hcond1, elevup, etc.) are not modified.

        Parameters
        ----------
        abstraction : dict or pandas.DataFrame, optional
            Surface water abstraction from diversions. Default is {} (zero).
            Keys are matched to diversions index.
        inflow : dict or pandas.DataFrame, optional
            Streamflow at the bottom of each segment, which is used to to
            determine the streamflow entering the upstream end of a segment if
            it is not part of the SFR network. Internal flows are ignored.
            A dict can be used to provide constant values to segnum
            identifiers. If a DataFrame is passed for a model with more than
            one stress period, the index must be a DatetimeIndex aligned with
            the start of each model stress period.
            Default is {} (no outside inflow added to flow term).
        flow : dict or pandas.DataFrame, optional
            Flow to the top of each segment. This is added to any inflow,
            which is handled separately. This can be negative for withdrawls.
            Default is {} (zero).
        runoff : dict or pandas.DataFrame, optional
            Runoff to each segment. Default is {} (zero).
        etsw : dict or pandas.DataFrame, optional
            Evapotranspiration removed from each segment. Default is {} (zero).
        pptsw : dict or pandas.DataFrame, optional
            Precipitation added to each segment. Default is {} (zero).
        return_dict : bool, optional
            If True, return segment_data instead of setting the sfr object.
            Default False, which implies that an sfr object exists.

        Returns
        -------
        None or dict (if return_dict is True)

        """
        from flopy.modflow.mfsfr2 import ModflowSfr2
        # Build stress period DataFrame from modflow model
        dis = self.model.dis
        stress_df = pd.DataFrame({'perlen': dis.perlen.array})
        modeltime = self.model.modeltime
        stress_df['duration'] = pd.TimedeltaIndex(
                stress_df['perlen'].cumsum(), modeltime.time_units)
        stress_df['start'] = pd.to_datetime(modeltime.start_datetime)
        stress_df['end'] = stress_df['duration'] + stress_df.at[0, 'start']
        stress_df.loc[1:, 'start'] = stress_df['end'].iloc[:-1].values
        # Consider all IDs from segments/diversions
        segments_segnums = set(self.segments.index)
        has_diversions = self.diversions is not None
        if has_diversions:
            diversions_divids = set(self.diversions.index)
        else:
            diversions_divids = set()

        def check_ts(data, name):
            """Return DataFrame with index along nper.

            Columns are either segnum or divid (checked later).
            """
            if isinstance(data, dict):
                data = pd.DataFrame(data, index=stress_df['start'])
            elif not isinstance(data, pd.DataFrame):
                raise ValueError(
                    '{0} must be a dict or DataFrame'.format(name))
            data.index.name = name  # handy for debugging
            if len(data) != dis.nper:
                raise ValueError(
                    'length of {0} ({1}) is different than nper ({2})'
                    .format(name, len(data), dis.nper))
            if dis.nper > 1:  # check DatetimeIndex
                if not isinstance(data.index, pd.DatetimeIndex):
                    raise ValueError(
                        '{0}.index must be a pandas.DatetimeIndex'
                        .format(name))
                elif not (data.index == stress_df['start']).all():
                    try:
                        t = stress_df['start'].to_string(
                                index=False, max_rows=5).replace('\n', ', ')
                    except TypeError:
                        t = abbr_str(list(stress_df['start']))
                    raise ValueError(
                        '{0}.index does not match expected ({1})'
                        .format(name, t))
            # Also do basic check of column IDs against diversions/segments
            if name == 'abstraction':
                if not has_diversions:
                    if len(data.columns) > 0:
                        self.logger.error(
                            'abstraction provided, but diversions are not '
                            'defined for the surface water network')
                        data.drop(data.columns, axis=1, inplace=True)
                    return data
                parent = self.diversions
                parent_name = 'diversions'
                parent_s = diversions_divids
            else:
                parent = self.segments
                parent_name = 'segments'
                parent_s = segments_segnums
            try:
                data.columns = data.columns.astype(parent.index.dtype)
            except (ValueError, TypeError):
                raise ValueError(
                    '{0}.columns.dtype must be same as {1}.index.dtype'
                    .format(name, parent_name))
            data_id_s = set(data.columns)
            if len(data_id_s) > 0:
                if data_id_s.isdisjoint(parent_s):
                    msg = '{0}.columns (or keys) not found in {1}.index: {2}'\
                        .format(name, parent_name, abbr_str(data_id_s))
                    if name == 'inflow':
                        self.logger.warning(msg)
                    else:
                        raise ValueError(msg)
                if name != 'inflow':  # some segnums accumulate outside flow
                    not_found = data_id_s.difference(parent_s)
                    if not data_id_s.issubset(parent_s):
                        self.logger.warning(
                            'dropping %s of %s %s.columns, which are '
                            'not found in %s.index: %s',
                            len(not_found), len(data_id_s), name,
                            parent_name, abbr_str(data_id_s))
                        data.drop(not_found, axis=1, inplace=True)
            return data

        self.logger.debug('checking timeseries data against modflow model')
        abstraction = check_ts(abstraction, 'abstraction')
        inflow = check_ts(inflow, 'inflow')
        flow = check_ts(flow, 'flow')
        runoff = check_ts(runoff, 'runoff')
        etsw = check_ts(etsw, 'etsw')
        pptsw = check_ts(pptsw, 'pptsw')

        # Translate segnum/divid to nseg
        is_diversion = self.segment_data['iupseg'] != 0
        divid2nseg = self.segment_data[is_diversion]\
            .reset_index().set_index('segnum')['nseg']
        divid2nseg_d = divid2nseg.to_dict()
        segnum2nseg = self.segment_data[~is_diversion]\
            .reset_index().set_index('segnum')['nseg']
        segnum2nseg_d = segnum2nseg.to_dict()
        segnum_s = set(segnum2nseg_d.keys())

        def map_nseg(data, name):
            data_id_s = set(data.columns)
            if len(data_id_s) == 0:
                return data
            if name == 'abstraction':
                colid2nseg_d = divid2nseg_d
                parent_descr = 'diversions'
            else:
                colid2nseg_d = segnum2nseg_d
                parent_descr = 'regular segments'
            colid_s = set(colid2nseg_d.keys())
            not_found = data_id_s.difference(colid_s)
            if not data_id_s.issubset(colid_s):
                self.logger.warning(
                    'dropping %s of %s %s.columns, which are '
                    'not found in segment_data.index for %s',
                    len(not_found), len(data_id_s), name,
                    parent_descr)
                data.drop(not_found, axis=1, inplace=True)
            return data.rename(columns=colid2nseg_d)

        self.logger.debug('mapping segnum/divid to segment_data.index (nseg)')
        abstraction = map_nseg(abstraction, 'abstraction')
        flow = map_nseg(flow, 'flow')
        runoff = map_nseg(runoff, 'runoff')
        etsw = map_nseg(etsw, 'etsw')
        pptsw = map_nseg(pptsw, 'pptsw')

        self.logger.debug('accumulating inflow from outside network')
        # Create an 'inflows' DataFrame calculated from combining 'inflow'
        inflows = pd.DataFrame(index=inflow.index)
        has_inflow = len(inflow.columns) > 0
        missing_inflow_segnums = []
        if has_inflow:
            self.segment_data['inflow_segnums'] = None
        elif 'inflow_segnums' in self.segment_data:
            self.segment_data.drop('inflow_segnums', axis=1, inplace=True)
        # Determine upstream flows needed for each SFR segment
        for segnum in self.segment_data.loc[~is_diversion, 'segnum']:
            nseg = segnum2nseg_d[segnum]
            from_segnums = self.segments.at[segnum, 'from_segnums']
            if not from_segnums:
                continue
            # gather segments outside SFR network
            outside_segnums = from_segnums.difference(segnum_s)
            if not outside_segnums:
                continue
            if has_inflow:
                inflow_series = pd.Series(0.0, index=inflow.index)
                inflow_segnums = set()
                for from_segnum in outside_segnums:
                    try:
                        inflow_series += inflow[from_segnum]
                        inflow_segnums.add(from_segnum)
                    except KeyError:
                        self.logger.warning(
                            'flow from segment %s not provided by inflow term '
                            '(needed for %s)', from_segnum, segnum)
                        missing_inflow_segnums.append(from_segnum)
                if inflow_segnums:
                    inflows[nseg] = inflow_series
                    self.segment_data.at[nseg, 'inflow_segnums'] = \
                        inflow_segnums
            else:
                missing_inflow_segnums += outside_segnums
        if not has_inflow and len(missing_inflow_segnums) > 0:
            self.logger.warning(
                'inflow from %d segnums are needed to determine flow from '
                'outside SFR network: %s', len(missing_inflow_segnums),
                abbr_str(missing_inflow_segnums))
        # Append extra columns to segment_data that are used by flopy
        segment_column_names = []
        nss = len(self.segment_data)
        for name, dtype in ModflowSfr2.get_default_segment_dtype().descr:
            if name == 'nseg':  # skip adding the index
                continue
            segment_column_names.append(name)
            if name not in self.segment_data.columns:
                self.segment_data[name] = np.zeros(nss, dtype=dtype)
        # Re-assmble stress period dict for flopy, with iper keys
        segment_data = {}
        has_abstraction = len(abstraction.columns) > 0
        has_inflows = len(inflows.columns) > 0
        has_flow = len(flow.columns) > 0
        has_runoff = len(runoff.columns) > 0
        has_etsw = len(etsw.columns) > 0
        has_pptsw = len(pptsw.columns) > 0
        for iper in range(dis.nper):
            # Store data for each stress period
            self.segment_data['flow'] = 0.0
            self.segment_data['runoff'] = 0.0
            self.segment_data['etsw'] = 0.0
            self.segment_data['pptsw'] = 0.0
            if has_abstraction:
                item = abstraction.iloc[iper]
                self.segment_data.loc[item.index, 'flow'] = item
            if has_inflows:
                item = inflows.iloc[iper]
                self.segment_data.loc[item.index, 'flow'] += item
            if has_flow:
                item = flow.iloc[iper]
                self.segment_data.loc[item.index, 'flow'] += item
            if has_runoff:
                item = runoff.iloc[iper]
                self.segment_data.loc[item.index, 'runoff'] = item
            if has_etsw:
                item = etsw.iloc[iper]
                self.segment_data.loc[item.index, 'etsw'] = item
            if has_pptsw:
                item = pptsw.iloc[iper]
                self.segment_data.loc[item.index, 'pptsw'] = item
            segment_data[iper] = self.segment_data[segment_column_names]\
                .to_records(index=True)  # index is nseg

        # For models with more than one stress period, evaluate summary stats
        if dis.nper > 1:
            # Remove time-varying data from last stress period
            self.segment_data.drop(
                ['flow', 'runoff', 'etsw', 'pptsw'], axis=1, inplace=True)

            def add_summary_stats(name, df):
                if len(df.columns) == 0:
                    return
                self.segment_data[name + '_min'] = 0.0
                self.segment_data[name + '_mean'] = 0.0
                self.segment_data[name + '_max'] = 0.0
                min_v = df.min(0)
                mean_v = df.mean(0)
                max_v = df.max(0)
                self.segment_data.loc[min_v.index, name + '_min'] = min_v
                self.segment_data.loc[mean_v.index, name + '_mean'] = mean_v
                self.segment_data.loc[max_v.index, name + '_max'] = max_v

            add_summary_stats('abstraction', abstraction)
            add_summary_stats('inflow', inflows)
            add_summary_stats('flow', flow)
            add_summary_stats('runoff', runoff)
            add_summary_stats('etsw', etsw)
            add_summary_stats('pptsw', pptsw)

        if return_dict:
            return segment_data
        else:
            self.model.sfr.segment_data = segment_data

    def get_seg_ijk(self):
        """Get the upstream and downstream segment k,i,j."""
        topidx = self.reaches['ireach'] == 1
        kij_df = self.reaches[topidx][['iseg', 'k', 'i', 'j']].sort_values(
            'iseg')
        idx_name = self.segment_data.index.name or 'index'
        self.segment_data = self.segment_data.reset_index().merge(
            kij_df, left_on='nseg', right_on='iseg', how='left').drop(
            'iseg', axis=1).set_index(idx_name)
        self.segment_data.rename(
            columns={"k": "k_up", "i": "i_up", "j": "j_up"}, inplace=True)
        # seg bottoms
        btmidx = self.reaches.groupby('iseg')['ireach'].transform(max) == \
            self.reaches['ireach']
        kij_df = self.reaches[btmidx][['iseg', 'k', 'i', 'j']].sort_values(
            'iseg')

        self.segment_data = self.segment_data.reset_index().merge(
            kij_df, left_on='nseg', right_on='iseg', how='left').drop(
            'iseg', axis=1).set_index(idx_name)
        self.segment_data.rename(
            columns={"k": "k_dn", "i": "i_dn", "j": "j_dn"}, inplace=True)
        return self.segment_data[[
            "k_up", "i_up", "j_up", "k_dn", "i_dn", "j_dn"]]

    def get_top_elevs_at_segs(self, m=None):
        """
        Get topsurface elevations associated with segment up and dn elevations.

        Adds elevation of model top at
        upstream and downstream ends of each segment
        :param m: modeflow model with active dis package
        :return: Adds 'top_up' and 'top_dn' columns to segment data dataframe
        """
        if m is None:
            m = self.model
        assert m.sfr is not None, "need sfr package"
        self.segment_data['top_up'] = m.dis.top.array[
            tuple(self.segment_data[['i_up', 'j_up']].values.T)]
        self.segment_data['top_dn'] = m.dis.top.array[
            tuple(self.segment_data[['i_dn', 'j_dn']].values.T)]
        return self.segment_data[['top_up', 'top_dn']]

    def get_segment_incision(self):
        """
        Calculate the upstream and downstream incision of the segment.

        :return:
        """
        self.segment_data['diff_up'] = (self.segment_data['top_up'] -
                                        self.segment_data['elevup'])
        self.segment_data['diff_dn'] = (self.segment_data['top_dn'] -
                                        self.segment_data['elevdn'])
        return self.segment_data[['diff_up', 'diff_dn']]

    def set_seg_minincise(self, minincise=0.2, max_str_z=None):
        """
        Set segment elevation to have the minumum incision from the top.

        :param minincise: Desired minimum incision
        :param max_str_z: Optional parameter to prevent streams at
        high elevations (forces incision to max_str_z)
        :return: incisions at the upstream and downstream end of each segment
        """
        sel = self.segment_data['diff_up'] < minincise
        self.segment_data.loc[sel, 'elevup'] = (self.segment_data.loc[
                                                    sel, 'top_up'] - minincise)
        sel = self.segment_data['diff_dn'] < minincise
        self.segment_data.loc[sel, 'elevdn'] = (self.segment_data.loc[
                                                    sel, 'top_dn'] - minincise)
        if max_str_z is not None:
            sel = self.segment_data['elevup'] > max_str_z
            self.segment_data.loc[sel, 'elevup'] = max_str_z
            sel = self.segment_data['elevdn'] > max_str_z
            self.segment_data.loc[sel, 'elevdn'] = max_str_z
        # recalculate incisions
        updown_incision = self.get_segment_incision()
        return updown_incision

    def get_segment_length(self):
        """
        Get segment length from accumulated reach lengths.

        :return:
        """
        # extract segment length for calculating minimun drop later
        reaches = self.reaches[['geometry', 'iseg', 'rchlen']].copy()
        seglen = reaches.groupby('iseg')['rchlen'].sum()
        self.segment_data.loc[seglen.index, 'seglen'] = seglen
        return seglen

    def get_outseg_elev(self):
        """Get the max elevup from all downstream segments for each segment."""
        self.segment_data['outseg_elevup'] = self.segment_data.outseg.apply(
            lambda x: self.segment_data.loc[
                self.segment_data.index == x].elevup).max(axis=1)
        return self.segment_data['outseg_elevup']

    def set_outseg_elev_for_seg(self, seg):
        """Set outseg elevation for segment.

        Gets all the defined outseg_elevup associated with a specific segment
        (multiple upstream segements route to one segment)
        Returns a df with all the calculated outseg elevups for each segment.
        .min(axis=1) is a good way to collapse to a series
        :param seg: Pandas Series containing one row of seg_data dataframe
        :return: Returns a df of the outseg_elev up values
        where current segment is listed as an outseg
        """
        # downstreambuffer = 0.001 # 1mm
        # find where seg is listed as outseg
        outsegsel = self.segment_data['outseg'] == seg.name
        # set outseg elevup
        outseg_elevup = self.segment_data.loc[outsegsel, 'outseg_elevup']
        return outseg_elevup

    def minslope_seg(self, seg, *args):
        """
        Force segment to have minumim slope (check for backward flowing segs).

        Moves downstream end down (vertically, more incision)
        to acheive minimum slope.
        :param seg: Pandas Series containing one row of seg_data dataframe
        :param args: desired minumum slope
        :return: Pandas Series with new downstream elevation and
        associated outseg_elevup
        """
        # segdata_df = args[0]
        minslope = args[0]
        downstreambuffer = 0.001  # 1mm
        up = seg.elevup
        dn = np.nan
        outseg_up = np.nan
        # prefer slope derived from surface
        surfslope = (seg.top_up-seg.top_dn)/(10.*seg.seglen)
        prefslope = np.max([surfslope, minslope])
        if seg.outseg > 0.0:
            # select outflow segment for current seg and pull out elevup
            outsegsel = self.segment_data.index == seg.outseg
            outseg_elevup = self.segment_data.loc[outsegsel, 'elevup']
            down = outseg_elevup.values[0]
            if down >= up - (seg.seglen * prefslope):
                # downstream elevation too high
                dn = up - (seg.seglen * prefslope)  # set to minslope
                outseg_up = up - (seg.seglen * prefslope) - downstreambuffer
                print('Segment {}, outseg = {}, old outseg_elevup = {}, '
                      'new outseg_elevup = {}'
                      .format(seg.name, seg.outseg,
                              seg.outseg_elevup, outseg_up))
            else:
                dn = down
                outseg_up = down - downstreambuffer
        else:
            # must be an outflow segment
            down = seg.elevdn
            if down > up - (seg.seglen * prefslope):
                dn = up - (seg.seglen * prefslope)
                print('Outflow Segment {}, outseg = {}, old elevdn = {}, '
                      'new elevdn = {}'
                      .format(seg.name, seg.outseg, seg.elevdn, dn))
            else:
                dn = down
        # this returns a DF once the apply is done!
        return pd.Series({'nseg': seg.name, 'elevdn': dn,
                          'outseg_elevup': outseg_up})

    def set_forward_segs(self, min_slope=1.e-4):
        """Set minimum slope in forwards direction.

        Ensure slope of all segment is at least min_slope
        in the downstream direction.
        Moves down the network correcting downstream elevations if necessary
        :param min_slope: Desired minimum slope
        :return: and updated segment data df
        """
        # upper most segments (not referenced as outsegs)
        # segdata_df = self.segment_data.sort_index(axis=1)
        segsel = ~self.segment_data.index.isin(self.segment_data['outseg'])
        while segsel.sum() > 0:
            print('Checking elevdn and outseg_elevup for {} segments'
                  .format(segsel.sum()))
            # get elevdn and outseg_elevups with a minimum slope constraint
            # index should align with self.segment_data index
            # not applying directly allows us to filter out nans
            tmp = self.segment_data.assign(_='').loc[segsel].apply(
                self.minslope_seg, args=[min_slope], axis=1)
            ednsel = tmp[tmp['elevdn'].notna()].index
            oeupsel = tmp[tmp['outseg_elevup'].notna()].index
            # set elevdn and outseg_elevup
            self.segment_data.loc[ednsel, 'elevdn'] = tmp.loc[ednsel, 'elevdn']
            self.segment_data.loc[oeupsel, 'outseg_elevup'] = \
                tmp.loc[oeupsel, 'outseg_elevup']
            # get `elevups` for outflow segs from `outseg_elevups`
            # taking `min` ensures outseg elevup is below all inflow elevdns
            tmp2 = self.segment_data.apply(
                self.set_outseg_elev_for_seg, axis=1).min(axis=1)
            tmp2 = pd.DataFrame(tmp2, columns=['elevup'])
            # update `elevups`
            eupsel = tmp2[tmp2.loc[:, 'elevup'].notna()].index
            self.segment_data.loc[eupsel, 'elevup'] = \
                tmp2.loc[eupsel, 'elevup']
            # get list of next outsegs
            segsel = self.segment_data.index.isin(
                self.segment_data.loc[segsel, 'outseg'])
        return self.segment_data

    def fix_segment_elevs(self, min_incise=0.2, min_slope=1.e-4,
                          max_str_z=None):
        """
        Provide wrapper function for calculating SFR segment elevations.

        Calls series of functions to process and move sfr segment elevations,
        to try to ensure:
            0. Segments are below the model top
            1. Segments flow downstream
            2. Downstream segments are below upstream segments
        :param min_slope: desired minimum slope for segment
        :param min_incise: desired minimum incision (in model units)
        :return: segment data dataframe
        """
        kijcols = {"k_up", "i_up", "j_up", "k_dn", "i_dn", "j_dn"}
        dif = kijcols - set(self.segment_data.columns)
        if len(dif) > 1:
            # some missing
            # drop others
            others = kijcols - dif
            self.segment_data.drop(others, axis=0, inplace=True)
            # get model locations for segments ends
            _ = self.get_seg_ijk()
        # get model cell elevations at seg ends
        _ = self.get_top_elevs_at_segs()
        # get current segment incision at seg ends
        _ = self.get_segment_incision()
        # move segments end elevation down to achieve minimum incision
        _ = self.set_seg_minincise(minincise=min_incise, max_str_z=max_str_z)
        # get the elevations of downstream segments
        _ = self.get_outseg_elev()
        # get segment length from reach lengths
        _ = self.get_segment_length()
        # ensure downstream ends are below upstream ends
        # and reconcile upstream elevation of downstream segments
        self.set_forward_segs(min_slope=min_slope)
        # reassess segment incision after processing.
        self.get_segment_incision()
        return self.segment_data

    def reconcile_reach_strtop(self):
        """
        Recalculate reach strtop elevations after moving segment elevations.

        :return: None
        """
        def reach_elevs(seg):
            """Return reach properties.

            Calculate reach elevation from segment slope and
            reach length along segment.
            :param seg: one row of reach data dataframe grouped by segment
            :return: reaches by segment with strtop adjusted
            """
            segsel = self.segment_data.index == seg.name

            seg_elevup = self.segment_data.loc[segsel, 'elevup'].values[0]
            seg_slope = self.segment_data.loc[segsel, 'Zslope'].values[0]

            # interpolate reach lengths to cell centres
            cmids = seg.seglen.shift().fillna(0.0) + seg.rchlen.multiply(0.5)
            cmids.iat[0] = 0.0
            cmids.iat[-1] = seg.seglen.iloc[-1]
            seg['cmids'] = cmids  # cummod+(seg.rchlen *0.5)
            # calculate reach strtops
            seg['strtop'] = seg['cmids'].multiply(seg_slope) + seg_elevup
            # seg['slope']= #!!!!! use m.sfr.get_slopes() method
            return seg
        self.segment_data['Zslope'] = \
            ((self.segment_data['elevdn'] - self.segment_data['elevup']) /
             self.segment_data['seglen'])
        segs = self.reaches.groupby('iseg')
        self.reaches['seglen'] = segs.rchlen.cumsum()
        self.reaches = segs.apply(reach_elevs)
        return self.reaches

    def set_topbot_elevs_at_reaches(self, m=None):
        """
        Get top and bottom elevation of the cell containing a reach.

        :param m: Modflow model
        :return: dataframe with reach cell top and bottom elevations
        """
        if m is None:
            m = self.model
        self.reaches['top'] = m.dis.top.array[
            tuple(self.reaches[['i', 'j']].values.T)]
        self.reaches['bot'] = m.dis.botm[0].array[
            tuple(self.reaches[['i', 'j']].values.T)]
        return self.reaches[['top', 'bot']]

    def fix_reach_elevs(self, minslope=0.0001, fix_dis=True, minthick=0.5):
        """Fix reach elevations.

        Need to ensure reach elevation is:
            0. below the top
            1. below the upstream reach
            2. above the minimum slope to the bottom reach elevation
            3. above the base of layer 1
        segment by segment, reach by reach! Fun!

        :return:
        """
        def _check_reach_v_laybot(r, botms, buffer=1.0, rbed_elev=None):
            if rbed_elev is None:
                rbed_elev = r.strtop - r.strthick
            if (rbed_elev - buffer) < r.bot:
                # if new strtop is below layer one
                # drop bottom of layer one to accomodate stream
                # (top, bed thickness and buffer)
                new_elev = rbed_elev - buffer
                print('seg {} reach {} @ {} '
                      'is below layer 1 bottom @ {}'
                      .format(seg, r.ireach, rbed_elev,
                              r.bot))
                print('    dropping layer 1 bottom to {} '
                      'to accommodate stream @ i = {}, j = {}'
                      .format(new_elev, r.i, r.j))
                botms[0, r.i, r.j] = new_elev
            return botms

        buffer = 1.0  # 1 m (buffer to leave at the base of layer 1 -
        # also helps with precision issues)
        # make sure elevations are up-to-date
        # recalculate REACH strtop elevations
        self.reconcile_reach_strtop()
        _ = self.set_topbot_elevs_at_reaches()
        # top read from dis as float32 so comparison need to be with like
        reachsel = self.reaches['top'] <= self.reaches['strtop']
        reach_ij = tuple(self.reaches[['i', 'j']].values.T)
        print('{} segments with reaches above model top'.format(
            self.reaches[reachsel]['iseg'].unique().shape[0]))
        # get segments with reaches above the top surface
        segsabove = self.reaches[reachsel].groupby(
            'iseg').size().sort_values(ascending=False)
        # get incision gradient from segment elevups and elevdns
        # ('diff_up' and 'diff_dn' are the incisions of the top and
        # bottom reaches from the segment data)
        self.segment_data['incgrad'] = \
            ((self.segment_data['diff_up'] - self.segment_data['diff_dn']) /
             self.segment_data['seglen'])
        # copy of layer 1 bottom (for updating to fit in stream reaches)
        layerbots = self.model.dis.botm.array.copy()
        # loop over each segment
        for seg in self.segment_data.index:  # (all segs)
            # selection for segment in reachdata and seg data
            rsel = self.reaches['iseg'] == seg
            segsel = self.segment_data.index == seg

            if seg in segsabove.index:
                # check top and bottom reaches are above layer 1 bottom
                # (not adjusting elevations of reaches)
                for reach in self.reaches[rsel].iloc[[0, -1]].itertuples():
                    layerbots = _check_reach_v_laybot(reach, layerbots, buffer)
                # apparent optimised incision based
                # on the incision gradient for the segment
                self.reaches.loc[rsel, 'strtop_incopt'] = \
                    self.reaches.loc[rsel, 'top'].subtract(
                        self.segment_data.loc[segsel, 'diff_up'].values[0]) + \
                    (self.reaches.loc[rsel, 'cmids'].subtract(
                        self.reaches.loc[rsel, 'cmids'].values[0]) *
                     self.segment_data.loc[segsel, 'incgrad'].values[0])
                # falls apart when the top elevation is not monotonically
                # decreasing down the segment (/always!)

                # bottom reach elevation:
                botreach_strtop = self.reaches[rsel]['strtop'].values[-1]
                # total segment length
                seglen = self.reaches[rsel]['seglen'].values[-1]
                botreach_slope = minslope  # minimum slope of segment
                # top reach elevation and "length?":
                upreach_strtop = self.reaches[rsel]['strtop'].values[0]
                upreach_cmid = self.reaches[rsel]['cmids'].values[0]
                # use top reach as starting point

                # loop over reaches in segement from second to penultimate
                # (dont want to move elevup or elevdn)
                for reach in self.reaches[rsel][1:-1].itertuples():
                    # strtop that would result from minimum slope
                    # from upstream reach
                    strtop_withminslope = upreach_strtop - (
                            (reach.cmids - upreach_cmid) * minslope)
                    # strtop that would result from minimum slope
                    # from bottom reach
                    strtop_min2bot = botreach_strtop + (
                            (seglen - reach.cmids) * minslope)
                    # check 'optimum incision' is below upstream elevation
                    # and above the minimum slope to the bottom reach
                    if reach.strtop_incopt < strtop_min2bot:
                        # strtop would give too shallow a slope to
                        # the bottom reach (not moving bottom reach)
                        print('seg {} reach {}, incopt is \\/ below minimum '
                              'slope from bottom reach elevation'
                              .format(seg, reach.ireach))
                        print('    setting elevation to minslope from bottom')
                        # set to minimum slope from outreach
                        self.reaches.at[
                            reach.Index, 'strtop'] = strtop_min2bot
                        # update upreach for next iteration
                        upreach_strtop = strtop_min2bot
                    elif reach.strtop_incopt > strtop_withminslope:
                        # strtop would be above upstream or give
                        # too shallow a slope from upstream
                        print('seg {} reach {}, incopt /\\ above upstream'
                              .format(seg, reach.ireach))
                        print('    setting elevation to minslope from '
                              'upstream')
                        # set to minimum slope from upstream reach
                        self.reaches.at[
                            reach.Index, 'strtop'] = strtop_withminslope
                        # update upreach for next iteration
                        upreach_strtop = strtop_withminslope
                    else:
                        # strtop might be ok to set to 'optimum incision'
                        print('seg {} reach {}, incopt is -- below upstream '
                              'reach and above the bottom reach'
                              .format(seg, reach.ireach))
                        # CHECK FIRST:
                        # if optimium incision would place it
                        # below the bottom of layer 1
                        if reach.strtop_incopt - reach.strthick < \
                                reach.bot + buffer:
                            # opt - stream thickness lower than layer 1 bottom
                            # (with a buffer)
                            print('seg {} reach {}, incopt - bot is x\\/ '
                                  'below layer 1 bottom'
                                  .format(seg, reach.ireach))
                            if reach.bot + reach.strthick + buffer > \
                                    strtop_withminslope:
                                # if layer bottom would put reach above
                                # upstream reach we can only set to
                                # minimum slope from upstream
                                print('    setting elevation to minslope '
                                      'from upstream')
                                self.reaches.at[reach.Index, 'strtop'] = \
                                    strtop_withminslope
                                upreach_strtop = strtop_withminslope
                            else:
                                # otherwise we can move reach so that it
                                # fits into layer 1
                                new_elev = reach.bot + reach.strthick + buffer
                                print('    setting elevation to {}, above '
                                      'layer 1 bottom'.format(new_elev))
                                # set reach top so that it is above layer 1
                                # bottom with a buffer
                                # (allowing for bed thickness)
                                self.reaches.at[reach.Index, 'strtop'] = \
                                    reach.bot + buffer + reach.strthick
                                upreach_strtop = new_elev
                        else:
                            # strtop ok to set to 'optimum incision'
                            # set to "optimum incision"
                            print('    setting elevation to incopt')
                            self.reaches.at[
                                reach.Index, 'strtop'] = reach.strtop_incopt
                            upreach_strtop = reach.strtop_incopt
                    # check if new stream top is above layer 1 with a buffer
                    # (allowing for bed thickness)
                    reachbed_elev = upreach_strtop - reach.strthick
                    layerbots = _check_reach_v_laybot(reach, layerbots, buffer,
                                                      reachbed_elev)
                    upreach_cmid = reach.cmids
                    # upreach_slope=reach.slope
            else:
                # For segments that do not have reaches above top
                # check if reaches are below layer 1
                print('seg {} is always downstream and below the top'
                      .format(seg))
                for reach in self.reaches[rsel].itertuples():
                    reachbed_elev = reach.strtop - reach.strthick
                    layerbots = _check_reach_v_laybot(reach, layerbots, buffer,
                                                      reachbed_elev)
            # OH CRAP need to update dis bottoms in reach df!
            # self.reaches['top'] = layerbots[
            #     tuple(self.reaches[['i', 'j']].values.T)]
            self.reaches['bot'] = layerbots[0][reach_ij]
        if fix_dis:
            # fix dis for incised reaches
            for lay in range(self.model.dis.nlay - 1):
                laythick = layerbots[lay] - layerbots[
                    lay + 1]  # first one is layer 1 bottom - layer 2 bottom
                print('checking layer {} thicknesses'.format(lay + 2))
                thincells = laythick < minthick
                print('{} cells less than {}'
                      .format(thincells.sum(), minthick))
                laythick[thincells] = minthick
                layerbots[lay + 1] = layerbots[lay] - laythick
            self.model.dis.botm = layerbots

    def sfr_plot(self, model, sfrar, dem, points=None, points2=None,
                 label=None):
        """Plot sfr."""
        p = ModelPlot(model)
        p._add_plotlayer(dem, label="Elevation (m)")
        p._add_sfr(sfrar, cat_cmap=False, cbar=True,
                   label=label)
        return p

    def plot_reaches_above(self, model, seg, dem=None,
                           plot_bottom=False, points2=None):
        """Plot sfr reaches above."""
        # ensure reach elevations are up-to-date
        _ = self.set_topbot_elevs_at_reaches()
        dis = model.dis
        sfr = model.sfr
        if dem is None:
            dem = np.ma.array(
                dis.top.array, mask=model.bas6.ibound.array[0] == 0)
        sfrar = np.ma.zeros(dis.top.array.shape, 'f')
        sfrar.mask = np.ones(sfrar.shape)
        lay1reaches = self.reaches.loc[
            self.reaches.k.apply(lambda x: x == 1)]
        points = None
        if lay1reaches.shape[0] > 0:
            points = lay1reaches[['i', 'j']]
        # segsel=reachdata['iseg'].isin(segsabove.index)
        if seg == 'all':
            segsel = np.ones((self.reaches.shape[0]), dtype=bool)
        else:
            segsel = self.reaches['iseg'] == seg
        sfrar[tuple((self.reaches[segsel][['i', 'j']]
                     .values.T).tolist())] = \
            (self.reaches[segsel]['top'] -
             self.reaches[segsel]['strtop']).tolist()
        # .mask = np.ones(sfrar.shape)
        vtop = self.sfr_plot(model, sfrar, dem, points=points, points2=points2,
                             label="str below top (m)")
        if seg != 'all':
            sfr.plot_path(seg)
        if plot_bottom:
            dembot = np.ma.array(dis.botm.array[0],
                                 mask=model.bas6.ibound.array[0] == 0)
            sfrarbot = np.ma.zeros(dis.botm.array[0].shape, 'f')
            sfrarbot.mask = np.ones(sfrarbot.shape)
            sfrarbot[tuple((self.reaches[segsel][['i', 'j']]
                            .values.T).tolist())] = \
                (self.reaches[segsel]['strtop'] -
                 self.reaches[segsel]['bot']).tolist()
            # .mask = np.ones(sfrar.shape)
            vbot = self.sfr_plot(model, sfrarbot, dembot, points=points,
                                 points2=points2, label="str above bottom (m)")
        else:
            vbot = None
        return vtop, vbot


class ModelPlot(object):
    """Object for plotting array style results."""

    def __init__(self, model, domain_extent=None, fig=None, ax=None,
                 figsize=None):
        """
        Container to help with results plotting functions.

        :param model: flopy modflow model object
        :param fig: matplotlib figure handle
        :param ax: Cartopy GeoAxes with .projection attribute
        :param domain_extent: np.array of array(
                                    [long-left , long-right, lat-up, lat-dn])
        """
        import pyproj
        from matplotlib import pyplot as plt

        self.model = model
        # Use model projection, if defined by either proj4 or epsg attrs
        epsg = model.modelgrid.epsg
        proj4_str = model.modelgrid.proj4
        self.pprj = None
        pyproj_ver = None
        if hasattr(pyproj, 'CRS'):  # new in version 2.0.0
            pyproj_ver = 2
            if epsg:
                self.pprj = pyproj.CRS.from_epsg(epsg)
            elif proj4_str and hasattr(pyproj.CRS, 'from_proj4'):  # 2.2.0
                self.pprj = pyproj.CRS.from_proj4(proj4_str)
        else:
            pyproj_ver = 1
            if epsg:
                self.pprj = pyproj.Proj(init='epsg:' + str(epsg))
            if self.pprj is None and proj4_str:
                self.pprj = pyproj.Proj(proj4_str)
        if domain_extent is None and self.pprj is not None:
            xmin, xmax, ymin, ymax = self.model.modelgrid.extent
            if pyproj_ver == 1:
                assert not self.pprj.is_latlong(), self.pprj
                # axis order: lon, lat
                lonmin, latmin = self.pprj(xmin, ymin, inverse=True)
                lonmax, latmax = self.pprj(xmax, ymax, inverse=True)
            else:
                assert pyproj_ver == 2
                assert self.pprj.is_projected, self.pprj
                latlon = pyproj.CRS.from_epsg(4326)  # axis order: lat, lon
                tfm = pyproj.Transformer.from_crs(self.pprj, latlon)
                latmin, lonmin = tfm.transform(xmin, ymin)
                latmax, lonmax = tfm.transform(xmax, ymax)
            self.domain_extent = [lonmin, lonmax, latmin, latmax]
        else:
            self.domain_extent = domain_extent
        self.xg = self.model.modelgrid.xvertices
        self.yg = self.model.modelgrid.yvertices
        self.extent = self.model.modelgrid.extent

        if figsize is None:
            figsize = (8, 8)
        # if no figure or axes based initialise figure
        if fig is None or ax is None:
            plt.rc('font', size=10)
            # see https://github.com/SciTools/cartopy/issues/813
            self.mprj = None
            if epsg:
                try:
                    import cartopy.crs as ccrs
                    self.mprj = ccrs.epsg(epsg)
                    # empty figure container cartopy geoaxes
                    self.fig, self.ax = plt.subplots(figsize=figsize,
                                                     subplot_kw=dict(
                                                         projection=self.mprj))
                except ImportError:
                    self.fig, self.ax = plt.subplots(figsize=figsize)
        else:
            self.fig = fig
            self.ax = ax
            try:
                self.mprj = self.ax.projection  # map projection
            except NameError:
                self.mprj = None
        # self._get_base_ax()
        self._set_divider()

    # def _get_base_ax(self):
    #     """
    #     Define the plot axis based on the extent of the domain
    #     """
    #     import cartopy.io.img_tiles as cimgt
    #
    #     terrain = cimgt.Stamen('terrain-background')
    #     self.ax.set_extent(self.domain_extent)
    #
    #     # Add the Stamen data at zoom level 8.
    #     self.ax.add_image(terrain, 9, cmap="Greys")
    #
    #     # rivers = cartopy.feature.NaturalEarthFeature(
    #     #     category='physical', name='rivers_lake_centerlines',
    #     #     scale='10m', facecolor='none', edgecolor='b')
    #   # ax.add_feature(rivers, linewidth=0.5,)#,transform=ccrs.PlateCarree())
    #     self._label_utm_grid()

    # def _label_utm_grid(self):
    #     """
    #     Label axes as UTM
    #     Warning: should only use with small area UTM maps
    #     """
    #   for val, label in zip(self.ax.get_xticks(), self.ax.get_xticklabels()):
    #         label.set_text(str(val))
    #         label.set_position((val, 0))
    #         label.set_rotation(90)
    #
    #   for val, label in zip(self.ax.get_yticks(), self.ax.get_yticklabels()):
    #         label.set_text(str(val))
    #         label.set_position((0, val))
    #
    #     self.ax.tick_params(bottom=True, top=True, left=True, right=True,
    #                         labelbottom=True, labeltop=False, labelleft=True,
    #                         labelright=False)
    #
    #     self.ax.xaxis.set_visible(True)
    #     self.ax.yaxis.set_visible(True)
    #     self.ax.set_xlabel("Easting ($m$)")
    #     self.ax.set_ylabel("Northing ($m$)")
    #     self.ax.grid(True)

    @staticmethod
    def _get_range(k):
        kmin = np.min(k)
        kmax = np.max(k)
        krange = kmax - kmin
        if krange < np.abs(0.05 * ((kmin + kmax)/2)):
            vmin = ((kmin + kmax)/2) - np.abs(0.025 * ((kmin + kmax)/2))
            vmax = ((kmin + kmax)/2) + np.abs(0.025 * ((kmin + kmax)/2))
        else:
            vmin = kmin
            vmax = kmax
        return vmin, vmax

    def _get_cbar_props(self):
        """Get colorbar properties.

        Get properties for next colorbar and its label based on the number of
        axis already in plot

        :return: divider padding, label locations for use when appending
            divider axes and setting colorbar label.
        """
        numax = len(self.ax.figure.axes)
        if np.mod(numax, 2) == 1:
            # odd number of axes so even number of cbars
            if numax == 1:
                # no colorbar yet - small pad
                divider_props = dict(pad=0.2)
            else:
                divider_props = dict(pad=0.5)
            props = dict(labelpad=-40, y=1.01, rotation=0,
                         ha='center', va='bottom')
        else:
            divider_props = dict(pad=0.5)
            props = dict(labelpad=-40, y=-0.01, rotation=0,
                         ha='center', va='top')
        return divider_props, props

    def _set_divider(self):
        """Initiate a mpl divider for the colorbar location."""
        from mpl_toolkits.axes_grid1 import make_axes_locatable
        self.divider = make_axes_locatable(self.ax)

    def _add_ibound_mask(self, lay, zorder=20, alpha=0.5):
        """
        Add the ibound to plot.

        :param lay: layer for selecting model ibound
        :param zorder: mpl plotting overlay order
        :param alpha: mpl transparency
        """
        array = np.ones((self.model.nrow, self.model.ncol))
        array = np.ma.masked_where(
            self.model.bas6.ibound.array[lay] != 0, array)
        self.ax.imshow(
            array, extent=self.extent, transform=self.mprj, cmap="Greys_r",
            origin="upper", zorder=zorder, alpha=alpha)

    def _add_plotlayer(self, ar, vmin=None, vmax=None, norm=None, cmap=None,
                       zorder=10, alpha=0.8, cbar=True, label=None):
        """
<<<<<<< HEAD
        Add image for layer array

        :param ar: 2D numpy array to plot
        :param vmin: minimum value to clip
        :param vmax: maximum value to clip
        :param norm: mpl normalizer (default is None)
        :param cmap: mpl colormap (default is 'plasma')
=======
        Add image for head.

        :param k: 2D numpy array
>>>>>>> ebbf2c00
        :param zorder: mpl overlay order
        :param alpha: mpl transparency
        :param cbar: flag to plot with colorbar for layer
        :param label: label for colorbar
        """

        from matplotlib import pyplot as plt
        from matplotlib import cm
        if cmap is None:
            cmap = cm.get_cmap('viridis')
        if self.mprj is None:
            transform = self.ax.transData
        else:
            transform = self.mprj
        if label is None:
            print("No label passed for colour bar")
            label = ""
        hax = self.ax.imshow(ar, zorder=zorder, vmin=vmin, vmax=vmax,
                             extent=self.extent, origin="upper",
                             transform=transform, norm=norm,
                             alpha=alpha, cmap=cmap)
        if cbar:
            if label is None:
                print("No label passed for colour bar")
                label = ""
            divider_props, props = self._get_cbar_props()
            cax = self.divider.append_axes("right", size="5%",
                                           axes_class=plt.Axes,
                                           **divider_props)
            cbar1 = self.fig.colorbar(hax, cax=cax)
            cbar1.set_label(label, **props)
        return hax

    def _add_sfr(self, x, zorder=11, cbar=True, cat_cmap=False,
                 label=None, cmap_txt='bwr_r',
                 points=None, points2=None):
        """
        Plot the array of surface water exchange (with SFR).

        :param x: 2D numpy array
        :param zorder: mpl overlay order
        """
        import seaborn as sns
        from matplotlib import pyplot as plt
        from matplotlib import colors, cm

        vmin = x.min()
        vmax = x.max()
        if cat_cmap:
            vals = np.ma.unique(x).compressed()
            bounds = np.append(np.sort(vals), vals.max() + 1)
            n = len(vals)
            cmap = colors.ListedColormap(
                sns.color_palette('Set2', n).as_hex())
            norm = colors.BoundaryNorm(bounds, cmap.N)
        else:
            cmap = cm.get_cmap(cmap_txt)
            norm = MidpointNormalize(vmin=vmin, vmax=vmax, midpoint=0)
        imx = self._add_plotlayer(x, cmap=cmap, norm=norm, zorder=zorder, alpha=1,
                                  label=label, cbar=cbar)
        if points is not None:
            self.ax.scatter(self.model.modelgrid.xcellcenters[
                                points.i, points.j],
                            self.model.modelgrid.ycellcenters[
                                points.i, points.j],
                            marker='o', zorder=15, facecolors='none',
                            edgecolors='r')
        if points2 is not None:
            self.ax.scatter(self.model.modelgrid.xcellcenters[
                                points2.i, points2.j],
                            self.model.modelgrid.xcellcenters[
                                points2.i, points2.j],
                            marker='o', zorder=15, facecolors='none',
                            edgecolors='b')
        if cbar:
            if cat_cmap:
                last_cbar = self.fig.get_axes()[-1]
                last_cbar.set_yticks(bounds[:-1] + np.diff(bounds) / 2)
                last_cbar.set_yticklabels(np.sort(vals).astype(int))


if matplotlib:
    class MidpointNormalize(matplotlib.colors.Normalize):
        """Mid-point normalize class."""

        def __init__(self, vmin=None, vmax=None, midpoint=None, clip=False):
            """Initialize method."""
            self.midpoint = midpoint
            matplotlib.colors.Normalize.__init__(self, vmin, vmax, clip)

        def __call__(self, value, clip=None):
            """Call method."""
            # I'm ignoring masked values and all kinds of edge cases to make a
            # simple example...
            x, y = [self.vmin, self.midpoint, self.vmax], [0, 0.5, 1]
            mask = np.ma.getmask(value)
            return np.ma.masked_array(np.interp(value, x, y), mask=mask)


def sfr_rec_to_df(sfr):
    """Convert flopy rec arrays for ds2 and ds6 to pandas dataframes."""
    d = sfr.segment_data
    # multi index
    reform = {(i, j): d[i][j] for i in d.keys() for j in d[i].dtype.names}
    segdatadf = pd.DataFrame.from_dict(reform)
    segdatadf.columns.names = ['kper', 'col']
    reachdatadf = pd.DataFrame.from_records(sfr.reach_data)
    return segdatadf, reachdatadf


def sfr_dfs_to_rec(model, segdatadf, reachdatadf, set_outreaches=False,
                   get_slopes=True, minslope=None):
    """Convert sfr ds6 and ds2 to model sfr rec.

    Function to convert sfr ds6 (seg data) and ds2 (reach data) to model.sfr
    rec arrays option to update slopes from reachdata dataframes
    """
    if get_slopes:
        print('Getting slopes')
        if minslope is None:
            minslope = 1.0e-4
            print('using default minslope of {}'.format(minslope))
        else:
            print('using specified minslope of {}'.format(minslope))
    # segs ds6
    # multiindex
    g = segdatadf.groupby(level=0, axis=1)  # group multi index df by kper
    model.sfr.segment_data = g.apply(
        lambda k: k.xs(k.name, axis=1).to_records(index=False)).to_dict()
    # # reaches ds2
    model.sfr.reach_data = reachdatadf.to_records(index=False)
    if set_outreaches:
        # flopy method to set/fix outreaches from segment routing
        # and reach number information
        model.sfr.set_outreaches()
    if get_slopes:
        model.sfr.get_slopes(minimum_slope=minslope)
    # as of 08/03/2018 flopy plotting of sfr plots whatever is in
    # stress_period_data; add
    model.sfr.stress_period_data.data[0] = model.sfr.reach_data


def geotransform_from_flopy(m):
    """Return GDAL-style geotransform from flopy model."""
    try:
        import flopy
    except ImportError:
        raise ImportError('this method requires flopy')
    if not isinstance(m, flopy.mbase.BaseModel):
        raise TypeError("'m' must be a flopy model")
    mg = m.modelgrid
    if mg.angrot != 0.0:
        raise NotImplementedError('rotated grids not supported')
    if mg.delr.min() != mg.delr.max():
        raise ValueError('delr not uniform')
    if mg.delc.min() != mg.delc.max():
        raise ValueError('delc not uniform')
    a = mg.delr[0]
    b = 0.0
    c = mg.xoffset
    d = 0.0
    e = -mg.delc[0]
    f = mg.yoffset - e * mg.nrow
    # GDAL order of affine transformation coefficients
    return c, a, b, f, d, e<|MERGE_RESOLUTION|>--- conflicted
+++ resolved
@@ -1893,7 +1893,6 @@
     def _add_plotlayer(self, ar, vmin=None, vmax=None, norm=None, cmap=None,
                        zorder=10, alpha=0.8, cbar=True, label=None):
         """
-<<<<<<< HEAD
         Add image for layer array
 
         :param ar: 2D numpy array to plot
@@ -1901,11 +1900,6 @@
         :param vmax: maximum value to clip
         :param norm: mpl normalizer (default is None)
         :param cmap: mpl colormap (default is 'plasma')
-=======
-        Add image for head.
-
-        :param k: 2D numpy array
->>>>>>> ebbf2c00
         :param zorder: mpl overlay order
         :param alpha: mpl transparency
         :param cbar: flag to plot with colorbar for layer
